--- conflicted
+++ resolved
@@ -63,21 +63,12 @@
 	public TransactionalApplicationListenerMethodAdapter(String beanName, Class<?> targetClass, Method method) {
 		super(beanName, targetClass, method);
 		TransactionalEventListener eventAnn =
-<<<<<<< HEAD
-				AnnotatedElementUtils.findMergedAnnotation(method, TransactionalEventListener.class);
-		if (eventAnn == null) {
-			throw new IllegalStateException("No TransactionalEventListener annotation found on method: " + method);
-		}
-		this.annotation = eventAnn;
-		this.transactionPhase = eventAnn.phase();
-=======
 				AnnotatedElementUtils.findMergedAnnotation(getTargetMethod(), TransactionalEventListener.class);
 		if (eventAnn == null) {
 			throw new IllegalStateException("No TransactionalEventListener annotation found on method: " + method);
 		}
 		this.transactionPhase = eventAnn.phase();
 		this.fallbackExecution = eventAnn.fallbackExecution();
->>>>>>> d781f299
 	}
 
 
