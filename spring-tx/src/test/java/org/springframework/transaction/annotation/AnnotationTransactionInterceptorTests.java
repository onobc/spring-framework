--- conflicted
+++ resolved
@@ -240,8 +240,7 @@
 	}
 
 	@Test
-<<<<<<< HEAD
-	public void withCompletableFutureSuccess() {
+	void withCompletableFutureSuccess() {
 		ProxyFactory proxyFactory = new ProxyFactory();
 		proxyFactory.setTarget(new TestWithCompletableFuture());
 		proxyFactory.addAdvice(this.ti);
@@ -252,7 +251,7 @@
 	}
 
 	@Test
-	public void withCompletableFutureRuntimeException() {
+	void withCompletableFutureRuntimeException() {
 		ProxyFactory proxyFactory = new ProxyFactory();
 		proxyFactory.setTarget(new TestWithCompletableFuture());
 		proxyFactory.addAdvice(this.ti);
@@ -263,7 +262,7 @@
 	}
 
 	@Test
-	public void withCompletableFutureCheckedException() {
+	void withCompletableFutureCheckedException() {
 		ProxyFactory proxyFactory = new ProxyFactory();
 		proxyFactory.setTarget(new TestWithCompletableFuture());
 		proxyFactory.addAdvice(this.ti);
@@ -274,7 +273,7 @@
 	}
 
 	@Test
-	public void withCompletableFutureCheckedExceptionAndRollbackRule() {
+	void withCompletableFutureCheckedExceptionAndRollbackRule() {
 		ProxyFactory proxyFactory = new ProxyFactory();
 		proxyFactory.setTarget(new TestWithCompletableFuture());
 		proxyFactory.addAdvice(this.ti);
@@ -285,10 +284,7 @@
 	}
 
 	@Test
-	public void withVavrTrySuccess() {
-=======
 	void withVavrTrySuccess() {
->>>>>>> 865fa339
 		ProxyFactory proxyFactory = new ProxyFactory();
 		proxyFactory.setTarget(new TestWithVavrTry());
 		proxyFactory.addAdvice(this.ti);
