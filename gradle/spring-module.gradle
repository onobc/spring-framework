apply plugin: 'java-library'
apply plugin: 'org.springframework.build.conventions'
apply plugin: 'org.springframework.build.optional-dependencies'
// Uncomment the following for Shadow support in the jmhJar block.
// Currently commented out due to ZipException: archive is not a ZIP archive
// apply plugin: 'io.github.goooler.shadow'
apply plugin: 'me.champeau.jmh'
apply from: "$rootDir/gradle/publications.gradle"
apply plugin: 'net.ltgt.errorprone'

dependencies {
	jmh 'org.openjdk.jmh:jmh-core:1.37'
	jmh 'org.openjdk.jmh:jmh-generator-annprocess:1.37'
	jmh 'org.openjdk.jmh:jmh-generator-bytecode:1.37'
	jmh 'net.sf.jopt-simple:jopt-simple'
	errorprone 'com.uber.nullaway:nullaway:0.12.4'
	errorprone 'com.google.errorprone:error_prone_core:2.36.0'
}

pluginManager.withPlugin("kotlin") {
	apply plugin: "org.jetbrains.dokka"
	apply from: "${rootDir}/gradle/docs-dokka.gradle"
}

jmh {
	duplicateClassesStrategy = DuplicatesStrategy.EXCLUDE
}

tasks.findByName("processJmhResources").configure {
	duplicatesStrategy = DuplicatesStrategy.EXCLUDE
}

jmhJar {
	// Uncomment the following for Shadow's Transformer support.
	// mergeServiceFiles()
	// append('META-INF/spring.handlers')
	// append('META-INF/spring.schemas')
	// append('META-INF/spring.tooling')
	exclude 'LICENSE'
	exclude 'THIRD-PARTY'
	exclude 'META-INF/license.txt'
	exclude 'META-INF/notice.txt'
	exclude 'META-INF/DEPENDENCIES'
	exclude 'META-INF/LICENSE*'
	exclude 'META-INF/NOTICE'
	exclude 'META-INF/THIRD-PARTY'
}

jar {
	manifest.attributes["Implementation-Title"] = project.name
	manifest.attributes["Implementation-Version"] = project.version
	manifest.attributes["Automatic-Module-Name"] = project.name.replace('-', '.')  // for Jigsaw
	manifest.attributes["Created-By"] =
			"${System.getProperty("java.version")} (${System.getProperty("java.specification.vendor")})"

	from("${rootDir}/framework-docs/src/docs/dist") {
		include "license.txt"
		include "notice.txt"
		into "META-INF"
		expand(copyright: new Date().format("yyyy"), version: project.version)
	}
}

normalization {
	runtimeClasspath {
		ignore "META-INF/MANIFEST.MF"
	}
}

javadoc {
	description = "Generates project-level javadoc for use in -javadoc jar"

<<<<<<< HEAD
	options.encoding = "UTF-8"
	options.memberLevel = JavadocMemberLevel.PROTECTED
	options.author = true
	options.header = project.name
	options.use = true
	options.links(project.ext.javadocLinks)
	options.setOutputLevel(JavadocOutputLevel.QUIET)
	// Check for syntax during linting.
	options.addBooleanOption("Xdoclint:syntax", true)

	// Suppress warnings due to cross-module @see and @link references.
	// Note that global 'api' task does display all warnings, and
	// checks for 'reference' on top of 'syntax'.
	logging.captureStandardError LogLevel.INFO
	logging.captureStandardOutput LogLevel.INFO  // suppress "## warnings" message
=======
	options {
		encoding = "UTF-8"
		memberLevel = JavadocMemberLevel.PROTECTED
		author = true
		header = project.name
		use = true
		links(project.ext.javadocLinks)
		// Check for 'syntax' during linting. Note that the global
		// 'framework-api:javadoc' task checks for 'reference' in addition
		// to 'syntax'.
		addBooleanOption("Xdoclint:syntax,-reference", true)
		addBooleanOption('Werror', true)  // fail build on Javadoc warnings
	}
>>>>>>> f40d9866
}

tasks.register('sourcesJar', Jar) {
	dependsOn classes
	duplicatesStrategy = DuplicatesStrategy.EXCLUDE
	archiveClassifier.set("sources")
	from sourceSets.main.allSource
	// Don't include or exclude anything explicitly by default. See SPR-12085.
}

tasks.register('javadocJar', Jar) {
	archiveClassifier.set("javadoc")
	from javadoc
}

publishing {
	publications {
		mavenJava(MavenPublication) {
			from components.java
			artifact sourcesJar
			artifact javadocJar
		}
	}
}

// Disable publication of test fixture artifacts.
components.java.withVariantsFromConfiguration(configurations.testFixturesApiElements) { skip() }
components.java.withVariantsFromConfiguration(configurations.testFixturesRuntimeElements) { skip() }

tasks.withType(JavaCompile).configureEach {
	options.errorprone {
		disableAllChecks = true
		option("NullAway:OnlyNullMarked", "true")
		option("NullAway:CustomContractAnnotations", "org.springframework.lang.Contract")
		option("NullAway:JSpecifyMode", "true")
	}
}
tasks.compileJava {
	// The check defaults to a warning, bump it up to an error for the main sources
	options.errorprone.error("NullAway")
}<|MERGE_RESOLUTION|>--- conflicted
+++ resolved
@@ -70,23 +70,6 @@
 javadoc {
 	description = "Generates project-level javadoc for use in -javadoc jar"
 
-<<<<<<< HEAD
-	options.encoding = "UTF-8"
-	options.memberLevel = JavadocMemberLevel.PROTECTED
-	options.author = true
-	options.header = project.name
-	options.use = true
-	options.links(project.ext.javadocLinks)
-	options.setOutputLevel(JavadocOutputLevel.QUIET)
-	// Check for syntax during linting.
-	options.addBooleanOption("Xdoclint:syntax", true)
-
-	// Suppress warnings due to cross-module @see and @link references.
-	// Note that global 'api' task does display all warnings, and
-	// checks for 'reference' on top of 'syntax'.
-	logging.captureStandardError LogLevel.INFO
-	logging.captureStandardOutput LogLevel.INFO  // suppress "## warnings" message
-=======
 	options {
 		encoding = "UTF-8"
 		memberLevel = JavadocMemberLevel.PROTECTED
@@ -94,13 +77,23 @@
 		header = project.name
 		use = true
 		links(project.ext.javadocLinks)
+		setOutputLevel(JavadocOutputLevel.QUIET)
 		// Check for 'syntax' during linting. Note that the global
 		// 'framework-api:javadoc' task checks for 'reference' in addition
 		// to 'syntax'.
 		addBooleanOption("Xdoclint:syntax,-reference", true)
-		addBooleanOption('Werror', true)  // fail build on Javadoc warnings
+		// With the javadoc tool on Java 24, it appears that the 'reference'
+		// group is always active and the '-reference' flag is not honored.
+		// Thus, we do NOT fail the build on Javadoc warnings due to
+		// cross-module @see and @link references which are only reachable
+		// when running the global 'framework-api:javadoc' task.
+		addBooleanOption('Werror', false)
 	}
->>>>>>> f40d9866
+
+	// Attempt to suppress warnings due to cross-module @see and @link references.
+	// Note that the global 'framework-api:javadoc' task displays all warnings.
+	logging.captureStandardError LogLevel.INFO
+	logging.captureStandardOutput LogLevel.INFO  // suppress "## warnings" message
 }
 
 tasks.register('sourcesJar', Jar) {
