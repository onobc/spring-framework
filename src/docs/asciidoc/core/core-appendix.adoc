--- conflicted
+++ resolved
@@ -555,17 +555,10 @@
 ==== Using `<property-placeholder/>`
 
 This element activates the replacement of `${...}` placeholders, which are resolved against a
-<<<<<<< HEAD
-specified properties file (as a <<core.adoc#resources,Spring resource location>>). This element
-is a convenience mechanism that sets up a <<core.adoc#beans-factory-placeholderconfigurer,
-`PropertySourcesPlaceholderConfigurer`>> for you. If you need more control over the
-`PropertySourcesPlaceholderConfigurer`, you can explicitly define one yourself.
-=======
 specified properties file (as a <<core.adoc#resources, Spring resource location>>). This element is
 a convenience mechanism that sets up a <<core.adoc#beans-factory-placeholderconfigurer,
 `PropertyPlaceholderConfigurer`>> for you. If you need more control over the
 `PropertyPlaceholderConfigurer`, you can explicitly define one yourself.
->>>>>>> d034c053
 
 
 [[xsd-schemas-context-ac]]
@@ -654,7 +647,6 @@
 	</beans>
 ----
 <1> This is the example `meta` element
-
 
 In the case of the preceding example, you could assume that there is some logic that consumes
 the bean definition and sets up some caching infrastructure that uses the supplied metadata.
@@ -884,7 +876,6 @@
 <2> We supply the `AbstractSingleBeanDefinitionParser` superclass with the type that our
 single `BeanDefinition` represents.
 
-
 In this simple case, this is all that we need to do. The creation of our single
 `BeanDefinition` is handled by the `AbstractSingleBeanDefinitionParser` superclass, as
 is the extraction and setting of the bean definition's unique identifier.
@@ -1059,7 +1050,6 @@
 The typical solution to this issue is to create a custom `FactoryBean` that exposes a
 setter property for the `components` property. The following listing shows such a custom
 `FactoryBean`:
-
 
 [source,java,indent=0]
 [subs="verbatim,quotes"]
